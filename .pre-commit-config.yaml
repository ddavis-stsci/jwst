exclude: ".*\\.asdf$"

repos:
  - repo: https://github.com/pre-commit/pre-commit-hooks
    rev: v5.0.0
    hooks:
      - id: check-added-large-files
      - id: check-ast
      - id: check-case-conflict
      - id: check-yaml
        args: ["--unsafe"]
      - id: check-toml
      - id: check-merge-conflict
      - id: check-symlinks
      - id: debug-statements
      - id: detect-private-key
      # - id: end-of-file-fixer
      # - id: trailing-whitespace
  - repo: https://github.com/astral-sh/ruff-pre-commit
    rev: 'v0.9.2'
    hooks:
      - id: ruff
        args: ["--fix"]
      - id: ruff-format
  - repo: https://github.com/codespell-project/codespell
    rev: v2.4.0
    hooks:
    - id: codespell
      args: ["--write-changes", "--summary"]
  - repo: https://github.com/pre-commit/mirrors-mypy
    rev: v1.6.1  # Use the latest stable version
    hooks:
      - id: mypy
  - repo: https://github.com/numpy/numpydoc
    rev: v1.8.0
    hooks:
      - id: numpydoc-validation
        exclude: |
          (?x)^(
            jwst/assign_wcs/.* |
            jwst/associations/.* |
            jwst/background/.* |
            jwst/coron/.* |
            jwst/cube_build/.* |
            jwst/cube_skymatch/.* |
            jwst/dark_current/.* |
            jwst/emicorr/.* |
            jwst/engdblog/.* |
            jwst/extract_2d/.* |
            jwst/flatfield/.* |
            jwst/fringe/.* |
            jwst/ipc/.* |
            jwst/lib/.* |
            jwst/linearity/.* |
            jwst/mrs_imatch/.* |
            jwst/persistence/.* |
            jwst/photom/.* |
            jwst/refpix/.* |
            jwst/resample/.* |
            jwst/reset/.* |
            jwst/residual_fringe/.* |
            jwst/rscd/.* |
            jwst/saturation/.* |
            jwst/scripts/.* |
            jwst/spectral_leak/.* |
            jwst/srctype/.* |
            jwst/straylight/.* |
            jwst/superbias/.* |
            jwst/tests/.* |
            jwst/tso_photometry/.* |
            jwst/wfs_combine/.* |
<<<<<<< HEAD
            jwst/conftest.py |
            .*/tests/.* |
            setup.py |
            pytest_jwst/.* |
            docs/.*
=======
            jwst/white_light/.* |
            docs/.* |
            jwst/regtest/test_.* |
            .*/tests/test_.*
>>>>>>> a85afaf1
          )$<|MERGE_RESOLUTION|>--- conflicted
+++ resolved
@@ -69,16 +69,7 @@
             jwst/tests/.* |
             jwst/tso_photometry/.* |
             jwst/wfs_combine/.* |
-<<<<<<< HEAD
-            jwst/conftest.py |
-            .*/tests/.* |
-            setup.py |
-            pytest_jwst/.* |
-            docs/.*
-=======
-            jwst/white_light/.* |
             docs/.* |
             jwst/regtest/test_.* |
             .*/tests/test_.*
->>>>>>> a85afaf1
           )$