--- conflicted
+++ resolved
@@ -1,13 +1,10 @@
 import logging
 import warnings
 
-<<<<<<< HEAD
-=======
 from scipy.signal import medfilt
 
 from stdatamodels.jwst import datamodels
 
->>>>>>> ac642cad
 log = logging.getLogger(__name__)
 log.setLevel(logging.DEBUG)
 
@@ -81,16 +78,14 @@
     return output_model
 
 
-<<<<<<< HEAD
-=======
-def create_background_from_multislit(input_model, sigma_clip=3, median_kernel=1):
+def create_background_from_multislit(bkg_model, sigma_clip=3, median_kernel=1):
     """Create a 1D master background spectrum from a set of
     calibrated background MOS slitlets in the input
     MultiSlitModel.
 
     Parameters
     ----------
-    input_model : `~jwst.datamodels.MultiSlitModel`
+    bkg_model : `~jwst.datamodels.MultiSlitModel`
         The input data model containing all slit instances.
     sigma_clip : None or float, optional
         Optional factor for sigma clipping outliers when combining background spectra.
@@ -106,36 +101,11 @@
     x1d: `jwst.datamodels.MultiSpecModel`
         The 1D extracted background spectra of the inputs.
     """
-    from ..resample import resample_spec_step
-    from ..extract_1d import extract_1d_step
     from ..combine_1d.combine1d import combine_1d_spectra
-
-    log.info('Creating MOS master background from background slitlets')
-
-    # Copy dedicated background slitlets to a temporary model
-    bkg_model = datamodels.MultiSlitModel()
-    bkg_model.update(input_model)
-    slits = []
-    for slit in input_model.slits:
-        if is_background_msa_slit(slit):
-            log.info(f'Using background slitlet {slit.source_name}')
-            slits.append(slit)
-
-    if len(slits) == 0:
-        log.warning('No background slitlets found; skipping master bkg correction')
-        return None
-
-    bkg_model.slits.extend(slits)
-
-    # Apply resample_spec and extract_1d to all background slitlets
-    log.info('Applying resampling and 1D extraction to background slits')
-    resamp = resample_spec_step.ResampleSpecStep.call(bkg_model)
-    x1d = extract_1d_step.Extract1dStep.call(resamp)
 
     # Call combine_1d to combine the 1D background spectra
     log.info('Combining 1D background spectra into master background')
-    master_bkg = combine_1d_spectra(
-        x1d, exptime_key='exposure_time', sigma_clip=sigma_clip)
+    master_bkg = combine_1d_spectra(bkg_model, exptime_key='exposure_time', sigma_clip=sigma_clip)
 
     # If requested, apply a moving-median boxcar filter to the master background spectrum
     # Round down even kernel sizes because only odd kernel sizes are supported.
@@ -155,13 +125,9 @@
             kernel_size=[median_kernel]
         )
 
-    del bkg_model
-    del resamp
-
-    return master_bkg, x1d
-
-
->>>>>>> ac642cad
+    return master_bkg
+
+
 def correct_nrs_ifu_bkg(input_model):
     """Apply point source vs. uniform source pathloss adjustments
     to a NIRSpec IFU 2D master background array.
