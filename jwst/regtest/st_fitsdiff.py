--- conflicted
+++ resolved
@@ -1,22 +1,19 @@
 # Licensed under a 3-clause BSD style license - see LICENSE.rst
 """STScI edits to astropy FitsDiff."""
 
+import warnings
 import fnmatch
 import operator
 import textwrap
-import warnings
 from itertools import islice
 
-<<<<<<< HEAD
 from astropy import __version__
 from astropy.table import Table
 from astropy.utils.diff import diff_values, report_diff_values, where_not_allclose
 
 from astropy.io.fits.hdu.table import _TableLikeHDU
-
-=======
->>>>>>> 9adccc6c
 import numpy as np
+
 from astropy import __version__
 from astropy.io.fits.diff import (
     _COL_ATTRS,
